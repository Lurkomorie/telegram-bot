--- conflicted
+++ resolved
@@ -159,7 +159,6 @@
     return len(_CACHE["presets"]) > 0
 
 
-<<<<<<< HEAD
 def get_persona_field(persona_dict: Dict[str, Any], field: str, language: str = 'en') -> Any:
     """Get a persona field with translation support
     
@@ -200,8 +199,7 @@
     
     # Fallback to default (English)
     return history_dict.get(field)
-=======
+  
 def reload_cache():
     """Reload the persona cache from database"""
     load_cache()
->>>>>>> 617859de

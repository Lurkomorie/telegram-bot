--- conflicted
+++ resolved
@@ -228,7 +228,6 @@
     return persona
 
 
-<<<<<<< HEAD
 # ========== PERSONA TRANSLATION OPERATIONS ==========
 
 def get_persona_translations(db: Session, persona_id: UUID, language: str = None) -> Dict[str, PersonaTranslation]:
@@ -349,7 +348,7 @@
     db.commit()
     db.refresh(translation)
     return translation
-=======
+  
 def get_all_personas(db: Session) -> List[Persona]:
     """Get all personas (public and private) for admin management"""
     return db.query(Persona).order_by(Persona.created_at.desc()).all()
@@ -412,7 +411,6 @@
     db.delete(persona)
     db.commit()
     return True
->>>>>>> 617859de
 
 
 # ========== CHAT OPERATIONS ==========

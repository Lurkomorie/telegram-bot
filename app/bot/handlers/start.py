--- conflicted
+++ resolved
@@ -1016,12 +1016,9 @@
     # Update user's age_verified status
     with get_db() as db:
         crud.update_user_age_verified(db, callback.from_user.id)
-<<<<<<< HEAD
         pending_deep_link = crud.get_and_clear_pending_deep_link(db, callback.from_user.id)
         # Get user language for UI texts
         user_language = get_and_update_user_language(db, callback.from_user)
-=======
->>>>>>> 617859de
     
     # Delete the age verification message
     try:

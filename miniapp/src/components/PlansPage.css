--- conflicted
+++ resolved
@@ -1,9 +1,5 @@
 .plans-page {
   min-height: 100vh;
-<<<<<<< HEAD
-  padding-bottom: 80px; /* Space for sticky button */
-  padding-top: 20px;
-=======
   padding-bottom: 100px; /* Space for sticky button */
   padding-top: 0;
 }
@@ -51,7 +47,6 @@
   color: var(--text-secondary);
   font-size: 14px;
   margin: 0;
->>>>>>> a46385ec
 }
 
 .plans-section {
@@ -409,7 +404,7 @@
   cursor: pointer;
   transition: all 0.2s ease;
   box-shadow: 0 -4px 16px rgba(0, 0, 0, 0.3);
-  z-index: 150;
+  z-index: 100;
 }
 
 .upgrade-button-sticky:active {
